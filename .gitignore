--- conflicted
+++ resolved
@@ -258,11 +258,7 @@
 .Rproj.user
 .vscode
 
-# new data stuff
+# data stuff
 *.feather
 new_data
-<<<<<<< HEAD
-supplementary_data
-=======
-supplementary_data/*
->>>>>>> 231515e0
+supplementary_data/*