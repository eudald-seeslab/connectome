{
 "cells": [
  {
   "cell_type": "code",
   "execution_count": 5,
   "metadata": {},
   "outputs": [],
   "source": [
    "import os\n",
    "import numpy as np\n",
    "from PIL import Image, ImageDraw\n",
    "from tqdm import tqdm\n",
    "\n",
    "background_colour = \"#000000\"\n",
    "img_size = 512\n",
    "circumscribed_size = int(img_size / 2 * np.sqrt(2)) * 2\n",
    "dir_ = \"../images/stripes\"\n",
    "tag = \"\"\n",
    "img_sets = 50\n",
    "angles = [0, 45, 90, 135]\n",
    "max_attemps = 10000"
   ]
  },
  {
   "cell_type": "code",
   "execution_count": 6,
   "metadata": {},
   "outputs": [],
   "source": [
    "class CreateStripes:\n",
    "    min_thickness = 10\n",
    "    max_thickness = 30\n",
    "    min_spacing = 5\n",
    "    min_stripe_num = 2\n",
    "    size = 512\n",
    "    dir_path = dir_\n",
    "\n",
    "    def __init__(self, max_stripe_num, angles):\n",
    "        self.max_stripe_num = max_stripe_num\n",
    "        self.angles = angles\n",
    "        self.c_size = int(self.size / 2 * np.sqrt(2)) * 2\n",
    "\n",
    "    def create_images(self):\n",
    "        self._create_directories()\n",
    "\n",
    "        for i in tqdm(range(img_sets)):\n",
    "            for angle in self.angles:\n",
    "                for j in range(self.min_stripe_num, self.max_stripe_num + 1):\n",
    "                    img = self.create_rotated_stripes(j, angle)\n",
    "                    img.save(os.path.join(self.dir_path, f\"{angle}/img_{j}_{i}_{tag}.png\"))\n",
    "\n",
    "    def create_rotated_stripes(self, num_stripes, angle):\n",
    "        # Create a new blank image\n",
    "        img = Image.new(\"RGB\", (self.c_size, self.c_size), color=background_colour)\n",
    "        draw = ImageDraw.Draw(img)\n",
    "        # Get random thickness\n",
    "        stripe_thickness = np.random.randint(self.min_thickness, self.max_thickness, num_stripes)\n",
    "\n",
    "        min_start_point = (self.c_size - self.size) // 2 * np.cos(angle * np.pi / 180)\n",
    "        max_start_point = self.c_size - min_start_point - self.min_thickness - self.min_spacing\n",
    "        starting_positions = np.random.randint(min_start_point, max_start_point, num_stripes)\n",
    "        # Check if any stripes overlap\n",
    "        attemps = 0\n",
    "        while self._check_overlaps(starting_positions, stripe_thickness):\n",
    "            starting_positions = np.random.randint(\n",
    "                min_start_point, max_start_point, num_stripes\n",
    "            )\n",
    "            attemps += 1\n",
    "            if attemps > max_attemps:\n",
    "                raise Exception(\"Too many overlaps\")\n",
    "\n",
    "        # Draw vertical stripes\n",
    "        for i in range(num_stripes):\n",
    "            upper_left = (starting_positions[i], 0)\n",
    "            lower_right = (\n",
    "                starting_positions[i] + stripe_thickness[i],\n",
    "                self.c_size,\n",
    "            )\n",
    "            draw.rectangle([upper_left, lower_right], fill=\"white\")  # Stripe color\n",
    "\n",
    "        # Rotate the image by the specified angle\n",
    "        rotated_img = img.rotate(angle)\n",
    "        # Crop the image to the original size\n",
    "        rotated_img = rotated_img.crop(\n",
    "            (\n",
    "                (self.c_size - self.size) // 2,\n",
    "                (self.c_size - self.size) // 2,\n",
    "                (self.c_size + self.size) // 2,\n",
    "                (self.c_size + self.size) // 2,\n",
    "            )\n",
    "        )\n",
    "\n",
    "        return rotated_img\n",
    "\n",
    "    def _create_directories(self):\n",
    "        os.makedirs(self.dir_path, exist_ok=True)\n",
    "\n",
    "        for angle in self.angles:\n",
    "            os.makedirs(os.path.join(self.dir_path, f\"{angle}\"), exist_ok=True)\n",
    "\n",
    "    def _check_overlaps(self, starting_positions, stripe_thickness):\n",
    "        # Check if any stripes overlap\n",
    "        for i in range(len(starting_positions)):\n",
    "            for j in range(i + 1, len(starting_positions)):\n",
    "                if (\n",
    "                    starting_positions[i] < starting_positions[j] + stripe_thickness[j] + self.min_spacing\n",
    "                    and starting_positions[i] + stripe_thickness[i] + self.min_spacing > starting_positions[j]\n",
    "                ):\n",
    "                    return True\n",
    "        return False"
   ]
  },
  {
   "cell_type": "code",
   "execution_count": 7,
   "metadata": {},
   "outputs": [
    {
     "name": "stderr",
     "output_type": "stream",
     "text": [
      "  0%|          | 0/50 [00:00<?, ?it/s]"
     ]
    },
    {
     "name": "stderr",
     "output_type": "stream",
     "text": [
      "100%|██████████| 50/50 [00:22<00:00,  2.22it/s]\n"
     ]
    }
   ],
   "source": [
    "# create images\n",
    "stripes = CreateStripes(10, angles)\n",
    "stripes.create_images()"
   ]
  },
  {
   "cell_type": "markdown",
   "metadata": {},
   "source": [
    "## Moving stripes\n",
    "\n",
    "Create images of stripes sliding to one side to mimick the fly rotating its head"
   ]
  },
  {
   "cell_type": "code",
   "execution_count": 4,
   "metadata": {},
   "outputs": [],
   "source": [
    "stripe_thickness = 30\n",
    "shift_size = 15\n",
    "\n",
    "def draw_one_stripe(img, pos, thickness, img_size=512):\n",
    "\n",
    "    upper_left = (pos, 0)\n",
    "    lower_right = (pos + thickness, img_size)\n",
    "    draw.rectangle([upper_left, lower_right], fill=\"white\")\n",
    "\n",
    "    return img\n",
    "\n",
    "\n",
    "for i in range(img_size // shift_size):\n",
    "    img = Image.new(\"RGB\", (img_size, img_size), color=background_colour)\n",
    "    draw = ImageDraw.Draw(img)\n",
    "    draw_one_stripe(draw, i * shift_size, stripe_thickness)\n",
    "    # draw_one_stripe(draw, (img_size // 2 + i * shift_size) % img_size, stripe_thickness)\n",
    "    num = f\"0{i}\" if i < 10 else i\n",
    "    img.save(os.path.join(dir_, f\"img_{num}.png\"))"
   ]
  },
  {
   "cell_type": "code",
   "execution_count": 5,
   "metadata": {},
   "outputs": [
    {
     "data": {
      "text/plain": [
       "0"
      ]
     },
     "execution_count": 5,
     "metadata": {},
     "output_type": "execute_result"
    }
   ],
   "source": [
    "# create gi\n",
    "os.system(f\"convert -delay 10 -loop 0 {dir_}/*.png {dir_}/head_rotation_one_stripe.gif\")"
   ]
  },
  {
   "cell_type": "code",
   "execution_count": 18,
   "metadata": {},
   "outputs": [
    {
     "data": {
      "text/plain": [
       "2"
      ]
     },
     "execution_count": 18,
     "metadata": {},
     "output_type": "execute_result"
    }
   ],
   "source": [
    "len(str(22))"
   ]
  },
  {
   "cell_type": "code",
   "execution_count": null,
   "metadata": {},
   "outputs": [],
   "source": []
  }
 ],
 "metadata": {
  "kernelspec": {
   "display_name": "Python 3",
   "language": "python",
   "name": "python3"
  },
  "language_info": {
   "codemirror_mode": {
    "name": "ipython",
    "version": 3
   },
   "file_extension": ".py",
   "mimetype": "text/x-python",
   "name": "python",
   "nbconvert_exporter": "python",
   "pygments_lexer": "ipython3",
<<<<<<< HEAD
   "version": "3.11.4"
=======
   "version": "3.12.3"
>>>>>>> ad0589d3
  }
 },
 "nbformat": 4,
 "nbformat_minor": 2
}<|MERGE_RESOLUTION|>--- conflicted
+++ resolved
@@ -237,11 +237,7 @@
    "name": "python",
    "nbconvert_exporter": "python",
    "pygments_lexer": "ipython3",
-<<<<<<< HEAD
-   "version": "3.11.4"
-=======
    "version": "3.12.3"
->>>>>>> ad0589d3
   }
  },
  "nbformat": 4,
